\documentclass[12pt]{article}
%\usepackage[english]{babel}
%\usepackage[utf8x]{inputenc}
\usepackage{fullpage}
\usepackage{float}
\usepackage{booktabs}

\usepackage{listings}
\usepackage{color}

\title{Supplemental Information}
\author{Pedersen \textit{et al.}}

\date{}

\definecolor{mygreen}{rgb}{0,0.6,0}
\definecolor{mygray}{rgb}{0.5,0.5,0.5}
\definecolor{mymauve}{rgb}{0.58,0,0.82}

\lstset{ %
  backgroundcolor=\color{white},   % choose the background color
  basicstyle=\footnotesize,        % size of fonts used for the code
  breaklines=true,                 % automatic line breaking only at whitespace
  captionpos=b,                    % sets the caption-position to bottom
  commentstyle=\color{mygreen},    % comment style
  escapeinside={\%*}{*)},          % if you want to add LaTeX within your code
  keywordstyle=\color{blue},       % keyword style
  stringstyle=\color{mymauve},     % string literal style
}
\usepackage{graphicx}

\begin{document}

\maketitle

\section{Advantages}
\textit{bwa-meth} provides a number of advantages:

1. ease of use -- a single script indexes the fasta, aligns the reads, and
   tabulates methylation. Default parameters work well.

2. speed -- due to the efficient parallelization by bwa, bwa-meth can run on
   as many CPU's are available on a single machine.

3. disk-usage -- bwa-meth can take either compressed or uncompressed files
   and the reads are streamed directly to the aligner, never written to disk. An
   aligner that requires trimmed reads and that writes the converted reads to
   disk will require 3X as much storage for just the raw sequence data.

4. useful output -- the BAM that results from bwa-meth is sorted, indexed and
   contains the proper mapping quality scores, alignment flags, and read-groups.
   In addition, the header @SQ lines are sorted so that tools like Picard and
   GATK will accept them as is.

5. simplicity -- we have carefully designed bwa-meth to be quite simple and
   the code readable so that enhancements are simple. For example, see \#7.

6. strand-specificity -- Devon Ryan,
   the author of Bison, noted that many capture methods target only the reverse
   strand -- commonly called the original bottom. Though this would be simple to
   add to any aligner, ours is the only one that currently supports this. See
   from the supplemental figure 5 for the reduction in off-target reads that results
   from only considering reads that align to the original bottom strand.

7. specificity and sensitivity -- while the difference between aligners in
   this regard is small, we have shown that bwa-meth consistently performs as
   the best or among the best. We believe this to be the case in general and
   not limited to the specific cases that we have shown.

8. accuracy without trimming -- the accuracy is due in part to bwa's local
   alignment. This is something that is not supported in bismark and means that
   we can achieve very good accuracy without performing additional trimming
   which would result in additional disk-usage and processing time.


\section{Aligners Compared}

\begin{table}[!htp]
\caption{Methods Compared}
{\begin{tabular}{lll}\\\toprule
software & version & arguments\\\midrule
bismark (bowtie1) & 0.11.1 & --gzip --bam -n 2 -l 24\\
bismark (bowtie2) & 0.11.1 & --gzip --bam -N 1 --score\_min L,-0.4,-0.5\\ 
bsmap & 2.74 & bsmap -v3 -m0 -x1000 -S42 -n0 -s12 -I1\\
bsmooth & fb3f7ef & --very-sensitive\\
bison & 0.3.0 & --directional --very-sensitive-local -N 1\\
bwa-meth & 0.10 & bwa-meth\\
gsnap & 2014-02-28 & --npaths 1 --quiet-if-excessive -k 15\\
last & 392 & last-bisulfite-paired.sh\\\bottomrule
\end{tabular}}
\end{table}
We used a modified version of the calling script for last available in the
github repository.

\section{Comparison On Real Data}

We compared 7 aligners on real data as described in the text. Supplemental
Figure 1 below shows the same data as Figure 1 from the main text.

\begin{figure}[H]%supplemental figure1
    \centerline{\includegraphics[width=125mm]{real-quals.eps}}
    \caption{Percent of paired-end, 100-base reads on (y) and off (x) target for
    the tested aligners. Aligners that report mapping quality are shown as lines
that span each quality cut-off. Reads are limited to those considered as primary, mapped alignments by the aligner. This is a color version of figure 1 from the paper}\label{suppfig:01}
\end{figure}

When we trim the reads with \emph{trim\_galore} before aligning, the result is shown below in Supplemental Figure 2. We report the percent of reads aligned relative
to the original count in the untrimmed data because we are interested in the
overall mapping rate.

%\begin{figure}[!htpb]%figure2
\begin{figure}[H]%figure2
    \centerline{\includegraphics[width=125mm]{real-trim-quals.eps}}
    \caption{Percent of paired-end, \emph{trimmed} 100-base reads on (y) and off (x) target for the tested aligners. Aligners that report mapping quality are shown as connected dots for each quality cut-off. Reads are limited to those considered as primary, mapped alignments by the aligner.}\label{suppfig:02}
\end{figure}

\subsection{Resources}

%http://truben.no/latex/table/
\begin{table}[H]
    \centering
    \caption{Resources on real data}
    \begin{tabular}{lllll} \hline
    trimmed & program & CPU time(min) & mem(GB) & dataset \\ \hline

no &    bis1 & 576.98 & 8.30 & real \\
no &    bis2 & 2095.78 & 9.87 & real \\
no &    bison & 1647.23 & 10.37 & real \\
no &    bsmap & 8704.41 & 22.70 & real \\
no &    bsmooth & 5207.10 & 9.90 & real \\
no &    bwa & 335.35 & 14.90 & real \\
no &    gsnap & 5288.03 & 13.04 & real \\
no &    last & 612.08 & 34.53 & real \\

yes &    bis1 & 581.37 & 8.28 & real \\
yes &    bis2 & 1901.68 & 9.64 & real \\
yes &    bison & 1442.46 & 10.06 & real \\
yes &    bsmap & 6915.10 & 23.29 & real \\
yes &    bsmooth & 4959.62 & 9.45 & real \\
yes &    bwa & 301.71 & 14.03 & real \\
yes &    gsnap & 4372.86 & 13.43 & real \\
yes &    last & 559.04 & 34.53 & real \\


    \end{tabular}
\end{table}

\section{Comparison On Simulated Data}
Paired-end, 100-base reads were simulated using the tool \emph{Sherman} (http://www.bioinformatics.babraham.ac.uk/projects/sherman/) with 95\% of the reads simulated from mm10 and 5\% of the reads from \emph{E. coli}. 
<<<<<<< HEAD
Reads were aligned with the parameters in Supplemental Table 1. Reads from \emph{E. coli} aligning to \emph{mm10}
were considered as off-target reads. The Y-axis in the plot is the percent of the \emph{mm10} reads.
=======
Exact parameters sent to Sherman are here:
https://github.com/brentp/bwa-meth/blob/2007cfbef70eea12f5a1f2000ce59f19c4ec027a/compare/src/gen-simulated.sh

Note that these reads have no insertions or deletions. We simulated the 
\emph{E. coli} reads to be 98\% unmethylated and we used a per-base error
rate of 0.2\% for the simulations.

Reads were aligned with the parameters in Supplemental Table 1. Reads from 
\emph{E. coli} aligning to \emph{mm10} were considered as off-target reads.
>>>>>>> d1125e18
Supplemental Figure 3 below shows the result for these simulations.


\begin{figure}[H]%figure3
    \centerline{\includegraphics[width=125mm]{sim-quals.eps}}
    \caption{Percent of paired-end, \emph{simulated} 100-base reads on (y) and off (x) target for the tested aligners. Aligners that report mapping quality are shown as connected dots for each quality cut-off. Reads are limited to those considered as primary, mapped alignments by the aligner.
}\label{suppfig:03}
\end{figure}

Supplemental Figure 4 below shows the result for trimmed and simulated reads.
Trimming removes some read-pairs if one or both reads had low-quality. We
report the percent of reads aligned relative to the original, un-trimmed number
since we are interested in the overall mapping rate.

\begin{figure}[H]%figure3
    \centerline{\includegraphics[width=125mm]{sim-trim-quals.eps}}
    \caption{Percent of paired-end, \emph{trimmed}, \emph{simulated} 100-base reads on (y) and off (x) target for the tested aligners. Aligners that report mapping quality are shown as connected dots for each quality cut-off. Reads are limited to those considered as primary, mapped alignments by the aligner.
}\label{suppfig:04}
\end{figure}

\subsection{Resources}

%http://truben.no/latex/table/
\begin{table}[H]
    \centering
    \caption{Resources on simulated data
(programs run with more processes will use more memory)}
    \begin{tabular}{lllll} \hline
    trimmed & program & CPU time(min) & mem(GB) & dataset \\ \hline

no &    bis1 & 62.98 & 8.28 & sim \\
no &    bis2 & 232.53 & 9.56 & sim \\
no &    bison & 173.19 & 9.10 & sim \\
no &    bsmap & 215.35 & 22.54 & sim \\
no &    bsmooth & 316.66 & 9.30 & sim \\
no &    bwa & 111.90 & 18.60 & sim \\
no &    gsnap & 238.48 & 10.20 & sim \\
no &    last & 137.17 & 25.90 & sim \\

yes &    bis1 & 61.73 & 8.27 & sim \\
yes &    bis2 & 219.23 & 9.45 & sim \\
yes &    bison & 147.64 & 9.15 & sim \\
yes &    bsmap & 75.32 & 22.87 & sim \\
yes &    bsmooth & 291.70 & 9.17 & sim \\
yes &    bwa & 163.70 & 21.57 & sim \\
yes &    gsnap & 74.72 & 11.73 & sim \\
yes &    last & 109.39 & 25.90 & sim \\

    \end{tabular}
\end{table}

\subsection{Improved Accuracy for Stranded Capture Experiments}

Below we show a reduction in the percent of off-target reads by
considering only the strand targetted by our capture protocol.

\begin{figure}[H]%figure5
    \centerline{\includegraphics[width=86mm]{real-bwa-strand.eps}}
    \caption{For a capture experiment that targets only one strand, we can
    improve accuracy by considering only reads that map to that strand.
    Here, we show the effect from the original bwameth alignments as shown
    in Figure 1 compared to the alignments restricted to the strand targeted
    by the capture method.}\label{suppfig:05}
\end{figure}

This is implemented in \textit{bwa-meth} via the \emph{--set-as-failed}
flag so that reads mapping to a given strand are given the SAM flag
indicating that they failed vendor quality control checks. Invocation
would look like this:

\begin{lstlisting}[language=bash]
bwameth.py \
    --reference $REF \
    --set-as-failed f \
    $READS_R1 $READS_R2

\end{lstlisting}
to set reads mapping to the forward, or original top strand
as failed.


\section{Mapping and Trimming}
We note that rimming improves accuracy for most aligners but the
difference is very small for \textit{bwa-meth}.

\section{\textit{bwa-meth} Installation And Requirements}

\textit{Bwa-meth} depends on samtools and a single python library, \textit{toolshed}.
The latter can be installed by running \emph{sudo python setup.py install} from the main
directory of the \textit{bwa-meth} project. Samtools is a C library installed on most
systems and available at https://github.com/samtools/samtools.
Further installation instructions are available in the \textit{bwa-meth} README at
https://github.com/brentp/bwa-meth/

For tabulation of methylation by CpG, \emph{Bis-SNP} \cite{bissnp} is required.
The java .jar file is available from: http://sourceforge.net/projects/bissnp/files/

For CNV detection from BS-Seq data, the R package \emph{cn.mops} \cite{cnmops} is required.
It is available
from bioconductor \cite{bioconductor} at: http://bioconductor.org/packages/devel/bioc/html/cn.mops.html
\section{Additional Features}
\textit{Bwa-meth} and GSNAP are the only program that outputs a BAM file that passes picard's ValidateSam without errors.
Last does not report the proper pair information in all cases and none of the other aligners add a read-group.
For the comparison, we added sorting and forced SAM output by the other aligners regardless of their default.
\textit{Bwa-meth} outputs a read-group for each sample by default and allows that to be customized.

\textit{bwa-meth} can calculate bias of methylation estimates by location in the read:

\begin{lstlisting}[language=bash]
python bias-plot.py input.bam ref.fa
\end{lstlisting}
This will create a bias-plot showing bases in the reads that should not be considered
for methylation calls.

\textit{Bwa-meth} defers tabulation of the methylation scores to Bis-SNP \cite{bissnp} by offering a simplified interface:
\begin{lstlisting}[language=bash]
bwameth.py tabulate \
    --trim 3,3 \
    --map-q 30 \
    --bissnp BisSNP-0.82.2.jar \
     --reference /path/to/ref.fasta \
     input.bam
\end{lstlisting}
Where the arguments are sent to Bis-SNP to, for example trim the first and last 3 bases
from each read to avoid bias.

A full example on real data is at:
https://github.com/brentp/bwa-meth/tree/master/example/

%\begin{thebibliography}{}
\bibliographystyle{abbrv}
    \bibliography{document}
%\end{thebibliography}

\end{document}<|MERGE_RESOLUTION|>--- conflicted
+++ resolved
@@ -146,34 +146,35 @@
 \end{table}
 
 \section{Comparison On Simulated Data}
-Paired-end, 100-base reads were simulated using the tool \emph{Sherman} (http://www.bioinformatics.babraham.ac.uk/projects/sherman/) with 95\% of the reads simulated from mm10 and 5\% of the reads from \emph{E. coli}. 
-<<<<<<< HEAD
-Reads were aligned with the parameters in Supplemental Table 1. Reads from \emph{E. coli} aligning to \emph{mm10}
-were considered as off-target reads. The Y-axis in the plot is the percent of the \emph{mm10} reads.
-=======
-Exact parameters sent to Sherman are here:
+Paired-end, 100-base reads were simulated using the tool \emph{Sherman}
+(http://www.bioinformatics.babraham.ac.uk/projects/sherman/) with 95\% of the
+reads simulated from mm10 and 5\% of the reads from \emph{E. coli}. 
+Reads were aligned with the parameters in Supplemental Table 1.
+Reads from \emph{E. coli} aligning to \emph{mm10} were considered as
+off-target reads. The Y-axis in the plot is the percent of the \emph{mm10}
+reads. Exact parameters sent to Sherman are here:
 https://github.com/brentp/bwa-meth/blob/2007cfbef70eea12f5a1f2000ce59f19c4ec027a/compare/src/gen-simulated.sh
 
 Note that these reads have no insertions or deletions. We simulated the 
 \emph{E. coli} reads to be 98\% unmethylated and we used a per-base error
 rate of 0.2\% for the simulations.
 
-Reads were aligned with the parameters in Supplemental Table 1. Reads from 
-\emph{E. coli} aligning to \emph{mm10} were considered as off-target reads.
->>>>>>> d1125e18
 Supplemental Figure 3 below shows the result for these simulations.
-
 
 \begin{figure}[H]%figure3
     \centerline{\includegraphics[width=125mm]{sim-quals.eps}}
-    \caption{Percent of paired-end, \emph{simulated} 100-base reads on (y) and off (x) target for the tested aligners. Aligners that report mapping quality are shown as connected dots for each quality cut-off. Reads are limited to those considered as primary, mapped alignments by the aligner.
+    \caption{Percent of paired-end, \emph{simulated} 100-base reads on (y) and off (x)
+    target for the tested aligners. Aligners that report mapping quality are shown as
+    connected dots for each quality cut-off. Reads are limited to those considered as
+    primary, mapped alignments by the aligner.
 }\label{suppfig:03}
 \end{figure}
 
 Supplemental Figure 4 below shows the result for trimmed and simulated reads.
 Trimming removes some read-pairs if one or both reads had low-quality. We
-report the percent of reads aligned relative to the original, un-trimmed number
-since we are interested in the overall mapping rate.
+report the percent of reads aligned relative to the original, 
+un-trimmed number from \emph{mm10} since we are interested in the overall
+mapping rate.
 
 \begin{figure}[H]%figure3
     \centerline{\includegraphics[width=125mm]{sim-trim-quals.eps}}
